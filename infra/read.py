--- conflicted
+++ resolved
@@ -2,9 +2,9 @@
 import logging
 from collections import namedtuple
 from functools import wraps
+from itertools import product
 
 import numpy as np
-<<<<<<< HEAD
 import pandas as pd
 from utils.metriclogger import NOOPMetricSet
 from aviso.settings import sec_context
@@ -18,11 +18,7 @@
 from infra.filters import contextualize_filter, parse_filters
 from infra.mongo_utils import \
     _determine_period_field_name as get_key_for_close_periods
-=======
-from aviso.framework.metric_logger import NOOPMetricSet
-from aviso.settings import sec_context
 from infra.constants import DEALS_COLL, NEW_DEALS_COLL
->>>>>>> 91f757ab
 from tasks.hierarchy.hierarchy_utils import get_user_permissions
 from utils.date_utils import (current_period, epoch, get_bom, get_boq, get_bow,
                               get_eod,
@@ -1074,6 +1070,101 @@
 
 
 # This function is for a non-versioned tenant
+# TODO: Any changes to this function should be made in non-versioned function as well if required
+def fetch_children_versioned(as_of,
+                             nodes,
+                             include_hidden=False,
+                             drilldown=True,
+                             db=None,
+                             period=None,
+                             boundary_dates=None,
+                             service=None
+                             ):
+    """
+    fetch node records for children of given nodes
+
+    Arguments:
+        as_of {int} -- epoch timestamp to fetch data as of                      1556074024910
+        nodes {list} -- node to get children on                                 ['0050000FLN2C9I2', ]
+
+    Keyword Arguments:
+        include_hidden {bool} -- if True, include hidden nodes
+                                 (default: {False})
+        drilldown {bool} -- if True, fetch drilldown node instead of hierarchy
+                            (default: {False})
+        db {object} -- instance of tenant_db (default: {None})
+                       if None, will create one
+
+    Returns:
+        generator -- generator of node records
+    """
+    coll = HIER_COLL if not drilldown else DRILLDOWN_COLL
+    if is_lead_service(service):
+        coll = HIER_LEADS_COLL if not drilldown else DRILLDOWN_LEADS_COLL
+    hier_collection = db[coll] if db else sec_context.tenant_db[coll]
+
+    if boundary_dates:
+        from_date, to_date = boundary_dates
+    else:
+        if period:
+            as_of = get_period_as_of(period)
+            from_date, _ = fetch_boundry(as_of, drilldown=drilldown, service=service)
+            _, to_date = get_period_begin_end(period)
+        else:
+            from_date = to_date = as_of
+
+    criteria = {'parent': {'$in': nodes},
+                '$and': [
+                    {"$or": [
+                        {"$and": [
+                            {'from': {'$lte': from_date}},
+                            {'$or': [
+                                {'to': None},
+                                {'to': {'$gte': to_date}}
+                                ]
+                            }]
+                        },
+                        {"$and": [
+                            {'from': {'$gt': from_date}},
+                            {'to': {'$lte': to_date}}
+                            ]
+                        }
+                    ]}
+                ]}
+    if not include_hidden:
+        hide_criteria = {'$or': [
+                {"$and": [
+                    {"$or": [{'hidden_from': {"$exists": False}}, {'hidden_from': None}]},
+                    {"$or": [{'hidden_to': {"$exists": False}}, {'hidden_to': None}]}
+                ]
+                },  # Checking for the node which is not marked as hidden earlier
+                {'hidden_to': {'$lte': to_date}}  # Already Node has been unblocked from hidden state
+            ]
+            }
+        criteria = {'$and': [criteria, hide_criteria]}
+
+    group = {'_id':
+                {'node': '$node',
+                'parent': '$parent',
+                'label': '$label',
+                'how': '$how'},
+            'node':{'$last':'$node'},
+            'parent':{'$last':'$parent'},
+            'label':{'$last':'$label'},
+            'how':{'$last':'$how'},
+            'priority':{'$last':'$priority'}}
+
+    project = {'_id': 0}
+
+    sort = {'priority': -1, 'node': 1}
+
+    pipeline = [{'$match':criteria}, {'$group': group}, {'$project': project}, {'$sort':sort}]
+
+    # return sorted from highest priority to lowest priority, then break ties alphabetically by node id
+    return hier_collection.aggregate(pipeline)
+
+
+# This function is for a non-versioned tenant
 # TODO: Any changes to this function should be made in versioned function as well if required
 @versioned_func_switch
 def fetch_ancestors(as_of,
